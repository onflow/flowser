{
  "name": "@flowser/frontend",
  "version": "0.0.1",
  "private": true,
  "main": "dist/main.js",
  "homepage": "./",
  "dependencies": {
<<<<<<< HEAD
    "@flowser/types": "^0.0.1",
    "@onflow/fcl": "^1.2.0",
    "@onflow/types": "^1.0.3",
=======
    "@flowser/types": "0.0.1",
    "@flowser/backend": "0.0.1",
    "@onflow/fcl": "^0.0.77",
    "@onflow/types": "^0.0.5",
>>>>>>> cf694148
    "@splitbee/web": "^0.3.0",
    "@testing-library/jest-dom": "^5.14.1",
    "@testing-library/react": "^11.2.7",
    "@testing-library/user-event": "^12.8.3",
    "@types/dateformat": "^3.0.1",
    "@types/jest": "^26.0.24",
    "@types/joi": "^17.2.3",
    "@types/node": "^12.20.27",
    "@types/prismjs": "^1.16.6",
    "@types/react": "^17.0.24",
    "@types/react-dom": "^17.0.9",
    "@types/react-router-dom": "^5.3.0",
    "@types/react-timeago": "^4.1.3",
    "axios": "^0.21.4",
    "classnames": "^2.3.1",
    "copy-to-clipboard": "^3.3.1",
    "dateformat": "^5.0.1",
    "formik": "^2.2.9",
    "husky": "^7.0.2",
    "joi": "^17.4.2",
    "prismjs": "^1.25.0",
    "react": "^17.0.2",
    "react-dom": "^17.0.2",
    "react-hot-toast": "^2.1.1",
    "react-loader-spinner": "^4.0.0",
    "react-query": "^3.24.4",
    "react-router-dom": "^5.3.0",
    "react-scripts": "4.0.3",
    "react-timeago": "^6.2.1",
    "typescript": "^4.4.3",
    "web-vitals": "^1.1.2",
<<<<<<< HEAD
    "yup": "^0.32.11"
=======
    "cross-env": "^7.0.3",
    "sqlite3": "^5.0.11",
    "wait-on": "^6.0.1",
    "concurrently": "^7.3.0",
    "electron-is-dev": "^2.0.0"
>>>>>>> cf694148
  },
  "scripts": {
    "cleanup": "rm -rf node_modules",
    "start": "yarn run prebuild:web && yarn run start:react",
    "start:react": "PORT=6060 DISABLE_ESLINT_PLUGIN=true react-scripts start",
    "build:react": "DISABLE_ESLINT_PLUGIN=true react-scripts build",
    "build:electron-main": "tsc --project tsconfig.electron.json",
    "test": "react-scripts test",
    "eject": "react-scripts eject",
    "lint": "eslint '*/**/*.{js,ts,tsx}' --quiet --fix",
    "format": "prettier --write \"src/**/*.{ts,tsx}\"",
    "prepare": "cd ../ && husky install ./frontend/.husky",
    "install:m1": "cd ../node_modules/sqlite3 && ../.bin/node-pre-gyp install --target_arch=arm64 --build-from-source",
    "prebuild:web": "cp src/targets/web/index.tsx src/index.tsx",
    "prebuild:electron": "cp src/targets/electron/index.tsx src/index.tsx",
    "electron:serve": "yarn run prebuild:electron && concurrently -k \"cross-env BROWSER=none yarn start\" \"yarn electron:start\"",
    "electron:build": "yarn run prebuild:electron && yarn build:react && yarn run build:electron-main && electron-builder -c.extraMetadata.main=dist/main.js",
    "electron:start": "wait-on tcp:6060 && electron ."
  },
  "build": {
    "productName": "Flowser",
    "extends": null,
    "appId": "dev.flowser.app",
    "files": [
      "dist/**/*",
      "build/**/*",
      "node_modules/**/*",
      "package.json"
    ],
    "directories": {
      "buildResources": "assets",
      "output": "release/build"
    },
    "mac": {
      "target": {
        "target": "default",
        "arch": [
          "arm64",
          "x64"
        ]
      },
      "type": "distribution",
      "hardenedRuntime": true,
      "entitlements": "src/assets/entitlements.mac.plist",
      "entitlementsInherit": "src/assets/entitlements.mac.plist",
      "gatekeeperAssess": false
    },
    "dmg": {
      "contents": [
        {
          "x": 130,
          "y": 220
        },
        {
          "x": 410,
          "y": 220,
          "type": "link",
          "path": "/Applications"
        }
      ]
    },
    "win": {
      "target": [
        "nsis"
      ]
    },
    "linux": {
      "target": [
        "AppImage"
      ],
      "category": "Development"
    },
    "extraResources": [
      "./assets/**"
    ],
    "publish": {
      "provider": "github",
      "owner": "onflowser",
      "repo": "flowser"
    }
  },
  "eslintConfig": {
    "extends": [
      "react-app",
      "react-app/jest"
    ]
  },
  "browserslist": {
    "production": [
      ">0.2%",
      "not dead",
      "not op_mini all"
    ],
    "development": [
      "last 1 chrome version",
      "last 1 firefox version",
      "last 1 safari version"
    ]
  },
  "devDependencies": {
    "@typescript-eslint/eslint-plugin": "^4.31.2",
    "@typescript-eslint/parser": "^4.31.2",
    "eslint-config-prettier": "^8.3.0",
    "eslint-plugin-prettier": "^4.0.0",
    "eslint-plugin-react": "^7.26.0",
    "lint-staged": "^11.1.2",
    "prettier": "^2.4.1",
    "sass": "^1.42.1",
    "electron": "20.1.0",
    "electron-builder": "^23.3.3",
    "electron-rebuild": "^3.2.9"
  },
  "husky": {
    "hooks": {
      "pre-commit": "lint-staged"
    }
  },
  "lint-staged": {
    "*.{ts,js,tsx}": [
      "eslint --quiet --fix",
      "prettier --write"
    ]
  }
}<|MERGE_RESOLUTION|>--- conflicted
+++ resolved
@@ -5,16 +5,10 @@
   "main": "dist/main.js",
   "homepage": "./",
   "dependencies": {
-<<<<<<< HEAD
-    "@flowser/types": "^0.0.1",
+    "@flowser/types": "0.0.1",
+    "@flowser/backend": "0.0.1",
     "@onflow/fcl": "^1.2.0",
     "@onflow/types": "^1.0.3",
-=======
-    "@flowser/types": "0.0.1",
-    "@flowser/backend": "0.0.1",
-    "@onflow/fcl": "^0.0.77",
-    "@onflow/types": "^0.0.5",
->>>>>>> cf694148
     "@splitbee/web": "^0.3.0",
     "@testing-library/jest-dom": "^5.14.1",
     "@testing-library/react": "^11.2.7",
@@ -46,15 +40,12 @@
     "react-timeago": "^6.2.1",
     "typescript": "^4.4.3",
     "web-vitals": "^1.1.2",
-<<<<<<< HEAD
     "yup": "^0.32.11"
-=======
     "cross-env": "^7.0.3",
     "sqlite3": "^5.0.11",
     "wait-on": "^6.0.1",
     "concurrently": "^7.3.0",
     "electron-is-dev": "^2.0.0"
->>>>>>> cf694148
   },
   "scripts": {
     "cleanup": "rm -rf node_modules",
