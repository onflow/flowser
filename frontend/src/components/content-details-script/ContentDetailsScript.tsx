import React, { FunctionComponent } from "react";
import CadenceSourceCode from "../cadence-source-code/CadenceSourceCode";
import Card from "../card/Card";
import classes from "./ContentDetailsScript.module.scss";
import Label from "../label/Label";
import Ellipsis from "../ellipsis/Ellipsis";
import Value from "../value/Value";
<<<<<<< HEAD
import { CadenceObject } from "@flowser/types/generated/entities/cadence";
=======
import CopyButton from "../copy-button/CopyButton";
import { CadenceObject } from "@flowser/types";
>>>>>>> cf694148
import { CadenceUtils } from "../../utils/cadence-utils";

export type ContentDetailsScriptProps = {
  script: string;
  args?: CadenceObject[];
};

const ContentDetailsScript: FunctionComponent<ContentDetailsScriptProps> = ({
  script,
  args,
}) => {
  return (
    <Card variant="black" className={classes.root}>
      {args?.length && (
        <>
          <div className={classes.params}>
            <Label className={classes.argsTitle}>ARGS:</Label>

            {args.map((arg, index) => (
              <div key={index} className={classes.argListItem}>
                <span>{">"}</span>
                <Label>ARG:</Label>
                <Value className={classes.value}>{`{${index}}`}</Value>

                <Label>TYPE:</Label>
                <Value className={classes.value}>
                  {CadenceUtils.getDisplayType(arg)}
                </Value>

                <Label>VALUE:</Label>
                <Value className={classes.value}>
                  <Ellipsis className={classes.argValue}>
                    {CadenceUtils.getDisplayValue(arg)}
                  </Ellipsis>
                </Value>

                {/* FIXME: fix getEventDataValue function */}
                {/*<CopyButton value={getEventDataValue(arg, true)} />*/}
              </div>
            ))}
          </div>
          <Label className={classes.codeTitle}>CODE:</Label>
        </>
      )}
      <CadenceSourceCode script={script} />
    </Card>
  );
};

export default ContentDetailsScript;<|MERGE_RESOLUTION|>--- conflicted
+++ resolved
@@ -5,12 +5,9 @@
 import Label from "../label/Label";
 import Ellipsis from "../ellipsis/Ellipsis";
 import Value from "../value/Value";
-<<<<<<< HEAD
-import { CadenceObject } from "@flowser/types/generated/entities/cadence";
-=======
+import { CadenceObject } from "@flowser/types";
 import CopyButton from "../copy-button/CopyButton";
 import { CadenceObject } from "@flowser/types";
->>>>>>> cf694148
 import { CadenceUtils } from "../../utils/cadence-utils";
 
 export type ContentDetailsScriptProps = {
