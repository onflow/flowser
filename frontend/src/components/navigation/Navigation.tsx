import React, { FunctionComponent, useCallback } from "react";
import { routes } from "../../constants/routes";
import classes from "./Navigation.module.scss";
import NavigationItem from "./NavigationItem";
import Button from "../button/Button";
import { useNavigation } from "../../hooks/use-navigation";
import Breadcrumbs from "./Breadcrumbs";
import Search from "../search/Search";
import { useTabCount } from "../../hooks/use-tab-count";

import { ReactComponent as IconBackButton } from "../../assets/icons/back-button.svg";
import sideMenuOpen from "../../assets/icons/side-menu-open.svg";
import sideMenuClosed from "../../assets/icons/side-menu-closed.svg";
import sideMenuClosedEmuNoWork from "../../assets/icons/side-menu-closed-emulator-not-working.svg";
import sideMenuOpenEmuNoWork from "../../assets/icons/side-menu-open-emulator-not-working.svg";
import classNames from "classnames";
import { useHistory } from "react-router-dom";
import { UserIcon } from "../user-icon/UserIcon";
import { useFlow } from "../../hooks/use-flow";
import { SimpleButton } from "../simple-button/SimpleButton";
import { SizedBox } from "../sized-box/SizedBox";

const Navigation: FunctionComponent<{
  className?: string;
  isSidebarOpen: boolean;
  toggleSidebar: () => void;
}> = (props) => {
  const { isShowBackButtonVisible, isBreadcrumbsVisible } = useNavigation();
  const breadCrumbsBarHeight = 50;
  const navigationBarHeight = 65;
  const navigationHeight =
    (isBreadcrumbsVisible ? breadCrumbsBarHeight : 0) + navigationBarHeight;
  const { user, isLoggedIn } = useFlow();
  const history = useHistory();
  const tabCount = useTabCount();

  const isEmulatorWorking = true;
  const isSidebarOpen = props.isSidebarOpen;

  const onBack = useCallback(() => {
    history.goBack();
  }, []);

  return (
<<<<<<< HEAD
    <div className={classNames(classes.navigationContainer, props.className)}>
      <div className={classes.mainContainer}>
        <div className={classes.navLinksContainer}>
          <NavigationItem to={routes.accounts} totalCounter={tabCount.accounts}>
            Accounts
          </NavigationItem>
          <NavigationItem to={routes.blocks} totalCounter={tabCount.blocks}>
            Blocks
          </NavigationItem>
          <NavigationItem
            to={routes.transactions}
            totalCounter={tabCount.transactions}
          >
            Transactions
          </NavigationItem>
          <NavigationItem
            to={routes.contracts}
            totalCounter={tabCount.contracts}
          >
            Contracts
          </NavigationItem>
          <NavigationItem to={routes.events} totalCounter={tabCount.events}>
            Events
          </NavigationItem>
          <NavigationItem to={routes.project} totalCounter={tabCount.project}>
            Project
          </NavigationItem>
        </div>
=======
    <>
      <SizedBox height={navigationHeight} />
      <div className={classNames(classes.navigationContainer, props.className)}>
        <div className={classes.mainContainer}>
          <div className={classes.navLinksContainer}>
            <NavigationItem
              to={routes.accounts}
              totalCounter={tabCount.accounts}
            >
              Accounts
            </NavigationItem>
            <NavigationItem to={routes.blocks} totalCounter={tabCount.blocks}>
              Blocks
            </NavigationItem>
            <NavigationItem
              to={routes.transactions}
              totalCounter={tabCount.transactions}
            >
              Transactions
            </NavigationItem>
            <NavigationItem
              to={routes.contracts}
              totalCounter={tabCount.contracts}
            >
              Contracts
            </NavigationItem>
            <NavigationItem to={routes.events} totalCounter={tabCount.events}>
              Events
            </NavigationItem>
            <NavigationItem to={routes.project} totalCounter={tabCount.project}>
              Project
            </NavigationItem>
          </div>
>>>>>>> 5dc224ce

          <div className={classes.rightContainer}>
            <Search className={classes.searchBox} responsive={true} />
            {isLoggedIn && (
              <SimpleButton
                className={classes.userButton}
                onClick={() => history.push(`/accounts/details/${user?.addr}`)}
              >
                <UserIcon />
              </SimpleButton>
            )}
            <Button
              className={classes.sidebarButton}
              onClick={props.toggleSidebar}
            >
              <img
                src={
                  isEmulatorWorking
                    ? isSidebarOpen
                      ? sideMenuOpen
                      : sideMenuClosed
                    : isSidebarOpen
                    ? sideMenuOpenEmuNoWork
                    : sideMenuClosedEmuNoWork
                }
                className={classNames({
                  [classes.sidebarOpen]: isSidebarOpen,
                  [classes.emulatorWorking]: isEmulatorWorking,
                })}
                alt="sidebar toggle button"
              />
            </Button>
          </div>
        </div>
        {isBreadcrumbsVisible && (
          <div className={classes.breadcrumbsContainer}>
            {isShowBackButtonVisible && (
              <div className={classes.backButtonWrapper} onClick={onBack}>
                <IconBackButton className={classes.backButton} />
              </div>
            )}
            <Breadcrumbs className={classes.breadcrumbs} />
          </div>
        )}
      </div>
    </>
  );
};

export default Navigation;<|MERGE_RESOLUTION|>--- conflicted
+++ resolved
@@ -42,36 +42,6 @@
   }, []);
 
   return (
-<<<<<<< HEAD
-    <div className={classNames(classes.navigationContainer, props.className)}>
-      <div className={classes.mainContainer}>
-        <div className={classes.navLinksContainer}>
-          <NavigationItem to={routes.accounts} totalCounter={tabCount.accounts}>
-            Accounts
-          </NavigationItem>
-          <NavigationItem to={routes.blocks} totalCounter={tabCount.blocks}>
-            Blocks
-          </NavigationItem>
-          <NavigationItem
-            to={routes.transactions}
-            totalCounter={tabCount.transactions}
-          >
-            Transactions
-          </NavigationItem>
-          <NavigationItem
-            to={routes.contracts}
-            totalCounter={tabCount.contracts}
-          >
-            Contracts
-          </NavigationItem>
-          <NavigationItem to={routes.events} totalCounter={tabCount.events}>
-            Events
-          </NavigationItem>
-          <NavigationItem to={routes.project} totalCounter={tabCount.project}>
-            Project
-          </NavigationItem>
-        </div>
-=======
     <>
       <SizedBox height={navigationHeight} />
       <div className={classNames(classes.navigationContainer, props.className)}>
@@ -105,7 +75,6 @@
               Project
             </NavigationItem>
           </div>
->>>>>>> 5dc224ce
 
           <div className={classes.rightContainer}>
             <Search className={classes.searchBox} responsive={true} />
