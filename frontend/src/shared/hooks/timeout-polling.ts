import { useQuery } from 'react-query';
import { useCallback, useState } from 'react';
<<<<<<< HEAD
import axios from 'axios';
import { useNavigation } from './navigation';
=======
import axios from '../axios';
>>>>>>> 6453852e

export interface TimeoutPollingHook<T> {
    stopPolling: () => void;
    startPolling: () => void;
    isFetching: boolean;
    error: Error | null;
    data: T[];
}

export const useTimeoutPolling = <T>(resource: string, interval?: number): TimeoutPollingHook<T> => {
    const [pollingTime, setPollingTime] = useState(0);
    const [stop, setStop] = useState(false);
    const [data, setData] = useState<any>([]);

    const fetchCallback = useCallback<any>(() => {
        return axios.get(resource, {
            params: {
                timestamp: pollingTime,
            },
        });
    }, [pollingTime]);

    const { isFetching, error } = useQuery<{ data: T[] }, Error>(resource, fetchCallback, {
        onSuccess: (response: any) => {
            if (response.status === 200 && response.data?.data?.length) {
                const latestTimestamp = response.data?.meta?.latestTimestamp;
                if (latestTimestamp > 0) {
                    setPollingTime(latestTimestamp);
                }

                const remapData = (data: any[], isNew: boolean): any[] => {
                    return data.map((item: any) => ({ ...item, isNew }));
                };

                setData((state: any) => [...remapData(state, false), ...remapData(response.data.data, !!state.length)]);
            }
        },
        enabled: !stop,
        refetchInterval: interval || 1000,
        refetchIntervalInBackground: true,
        refetchOnWindowFocus: false,
    });

    const stopPolling = (): void => {
        setStop(true);
    };

    const startPolling = (): void => {
        setStop(false);
    };

    return {
        stopPolling,
        startPolling,
        isFetching,
        error,
        data,
    };
};<|MERGE_RESOLUTION|>--- conflicted
+++ resolved
@@ -1,11 +1,6 @@
 import { useQuery } from 'react-query';
 import { useCallback, useState } from 'react';
-<<<<<<< HEAD
-import axios from 'axios';
-import { useNavigation } from './navigation';
-=======
 import axios from '../axios';
->>>>>>> 6453852e
 
 export interface TimeoutPollingHook<T> {
     stopPolling: () => void;
