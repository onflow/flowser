--- conflicted
+++ resolved
@@ -7,14 +7,11 @@
         return { filteredData: data };
     }
 
-<<<<<<< HEAD
     filterByProps = filterByProps || Object.keys(data[0]);
-    const filteredData = data.filter((item) => JSON.stringify(item, filterByProps).indexOf(search.toString()) !== -1);
-=======
-    props = props || Object.keys(data[0]);
     const filteredData = data.filter(
-        (item) => JSON.stringify(item, props).toLocaleLowerCase().indexOf(search.toLocaleLowerCase().toString()) !== -1,
+        (item) =>
+            JSON.stringify(item, filterByProps).toLocaleLowerCase().indexOf(search.toLocaleLowerCase().toString()) !==
+            -1,
     );
->>>>>>> 2d9ca6df
     return { filteredData };
 };