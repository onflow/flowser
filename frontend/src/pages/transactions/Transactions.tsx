<<<<<<< HEAD
import React, { FunctionComponent, useEffect } from 'react';
import { useSearch } from '../../shared/hooks/search';
import { useTimeoutPolling } from '../../shared/hooks/timeout-polling';
import ListContainer from '../../shared/components/list-container/ListContainer';
import ListItem from '../../shared/components/list-item/ListItem';

interface OwnProps {
    some?: string;
}

type Props = OwnProps;

const Transactions: FunctionComponent<Props> = (props) => {
    const { searchTerm, setPlaceholder } = useSearch();
    const { data } = useTimeoutPolling('/api/transactions/polling');

    useEffect(() => {
        setPlaceholder('Search transactions');
    }, []);

    return (
        <div>
            <h2>Transactions</h2>
            <p>Search term: {searchTerm}</p>
            {data && <p>Data length: {data?.length}</p>}

            <ListContainer>
                {data.map((d: any, index: number) => (
                    <ListItem isNew={d.isNew} key={index}>
                        {d.id}
                    </ListItem>
                ))}
            </ListContainer>
        </div>
=======
import React from 'react';
import { Redirect, Route, Switch } from 'react-router-dom';
import Main from './main/Main';
import Details from './details/Details';

const Transactions = () => {
    return (
        <Switch>
            <Route exact path={`/transactions`} component={Main} />
            <Route path={`/transactions/details/:transactionId`} component={Details} />
            <Redirect from="*" to={`/transactions`} />
        </Switch>
>>>>>>> 2d9ca6df
    );
};

export default Transactions;<|MERGE_RESOLUTION|>--- conflicted
+++ resolved
@@ -1,39 +1,3 @@
-<<<<<<< HEAD
-import React, { FunctionComponent, useEffect } from 'react';
-import { useSearch } from '../../shared/hooks/search';
-import { useTimeoutPolling } from '../../shared/hooks/timeout-polling';
-import ListContainer from '../../shared/components/list-container/ListContainer';
-import ListItem from '../../shared/components/list-item/ListItem';
-
-interface OwnProps {
-    some?: string;
-}
-
-type Props = OwnProps;
-
-const Transactions: FunctionComponent<Props> = (props) => {
-    const { searchTerm, setPlaceholder } = useSearch();
-    const { data } = useTimeoutPolling('/api/transactions/polling');
-
-    useEffect(() => {
-        setPlaceholder('Search transactions');
-    }, []);
-
-    return (
-        <div>
-            <h2>Transactions</h2>
-            <p>Search term: {searchTerm}</p>
-            {data && <p>Data length: {data?.length}</p>}
-
-            <ListContainer>
-                {data.map((d: any, index: number) => (
-                    <ListItem isNew={d.isNew} key={index}>
-                        {d.id}
-                    </ListItem>
-                ))}
-            </ListContainer>
-        </div>
-=======
 import React from 'react';
 import { Redirect, Route, Switch } from 'react-router-dom';
 import Main from './main/Main';
@@ -46,7 +10,6 @@
             <Route path={`/transactions/details/:transactionId`} component={Details} />
             <Redirect from="*" to={`/transactions`} />
         </Switch>
->>>>>>> 2d9ca6df
     );
 };
 
