--- conflicted
+++ resolved
@@ -1,14 +1,9 @@
 import React, { useEffect } from 'react';
 import { useSearch } from '../../shared/hooks/search';
 import { useTimeoutPolling } from '../../shared/hooks/timeout-polling';
-<<<<<<< HEAD
 import ListContainer from '../../shared/components/list-container/ListContainer';
 import ListItem from '../../shared/components/list-item/ListItem';
-=======
-
-import classes from './Blocks.module.scss';
 import { useFilterData } from '../../shared/hooks/filter-data';
->>>>>>> 0c300828
 
 const Blocks = () => {
     const { searchTerm, setPlaceholder } = useSearch();
@@ -29,30 +24,17 @@
             <p>Search term: {searchTerm}</p>
             {data && <p>Data length: {data?.length}</p>}
             {filteredData && <p>Filtered data length: {filteredData?.length}</p>}
-
-<<<<<<< HEAD
             <ListContainer>
                 {data.map((d: any, index: number) => (
                     <ListItem isNew={d.isNew} key={index}>
-                        {d.id}
+                        ID: {d.id}
+                        <br />
+                        Parent ID: {d.parentId} <br />
+                        Timestamp: {d.timestamp} <br />
+                        Height: {d.height} <br />
                     </ListItem>
                 ))}
             </ListContainer>
-=======
-            <div className={classes.listContainer}>
-                {filteredData &&
-                    filteredData.length &&
-                    filteredData.map((d: any, index: number) => (
-                        <span key={index} className={`${d.isNew ? classes.newItem : ''}`}>
-                            ID: {d.id}
-                            <br />
-                            Parent ID: {d.parentId} <br />
-                            Timestamp: {d.timestamp} <br />
-                            Height: {d.height} <br />
-                        </span>
-                    ))}
-            </div>
->>>>>>> 0c300828
         </div>
     );
 };
