--- conflicted
+++ resolved
@@ -1,33 +1,3 @@
-<<<<<<< HEAD
-import React, { useEffect } from 'react';
-import { useSearch } from '../../shared/hooks/search';
-import { useTimeoutPolling } from '../../shared/hooks/timeout-polling';
-import ListContainer from '../../shared/components/list-container/ListContainer';
-import ListItem from '../../shared/components/list-item/ListItem';
-
-const Contracts = () => {
-    const { searchTerm, setPlaceholder } = useSearch();
-    const { data } = useTimeoutPolling('/api/contracts/polling');
-
-    useEffect(() => {
-        setPlaceholder('Search contracts');
-    }, []);
-
-    return (
-        <div>
-            <h2>Contracts</h2>
-            <p>Search term: {searchTerm}</p>
-            {data && <p>Data length: {data?.length}</p>}
-
-            <ListContainer>
-                {data.map((d: any, index: number) => (
-                    <ListItem isNew={d.isNew} key={index}>
-                        {d.accountAddress}: {d.name}
-                    </ListItem>
-                ))}
-            </ListContainer>
-        </div>
-=======
 import React from 'react';
 import { Redirect, Route, Switch } from 'react-router-dom';
 import Main from './main/Main';
@@ -40,7 +10,6 @@
             <Route path={`/contracts/details/:contractId`} component={Details} />
             <Redirect from="*" to={`/contracts`} />
         </Switch>
->>>>>>> 2d9ca6df
     );
 };
 
