/**
 * Seeds projects collection, add default 'Quick start' project
 */

const emulator = [
    {
        id: "emulator",
        name: 'Emulator',
        pingable: false,
        gateway: {
            port: 8080,
            address: 'http://host.docker.internal',
        },
<<<<<<< HEAD
        emulator: {
            verboseLogging: true,
            httpServerPort: '8080',
            persist: false,
            rpcServerPort: '3569',
            blockTime: '0',
            servicePrivateKey: '',
            servicePublicKey: '',
            databasePath: './flowdb',
            tokenSupply: 1000000000.0,
            transactionExpiry: '10',
            storagePerFlow: '',
            minAccountBalance: '',
            transactionMaxGasLimit: '9999',
            scriptGasLimit: '100000',
            serviceSignatureAlgorithm: 'ECDSA_P256',
            serviceHashAlgorithm: 'SHA3_256',
            storageLimit: true,
            transactionFees: false,
            simpleAddresses: false,
            numberOfInitialAccounts: '',
        }
=======
        emulator: null
>>>>>>> f78ca5be
    }
];

try {
    db.projects.insertMany(emulator);
} catch (e) {
    console.error('Can not seed projects collection');
}<|MERGE_RESOLUTION|>--- conflicted
+++ resolved
@@ -2,46 +2,20 @@
  * Seeds projects collection, add default 'Quick start' project
  */
 
-const emulator = [
+const quickStartProject = [
     {
         id: "emulator",
         name: 'Emulator',
-        pingable: false,
         gateway: {
             port: 8080,
             address: 'http://host.docker.internal',
         },
-<<<<<<< HEAD
-        emulator: {
-            verboseLogging: true,
-            httpServerPort: '8080',
-            persist: false,
-            rpcServerPort: '3569',
-            blockTime: '0',
-            servicePrivateKey: '',
-            servicePublicKey: '',
-            databasePath: './flowdb',
-            tokenSupply: 1000000000.0,
-            transactionExpiry: '10',
-            storagePerFlow: '',
-            minAccountBalance: '',
-            transactionMaxGasLimit: '9999',
-            scriptGasLimit: '100000',
-            serviceSignatureAlgorithm: 'ECDSA_P256',
-            serviceHashAlgorithm: 'SHA3_256',
-            storageLimit: true,
-            transactionFees: false,
-            simpleAddresses: false,
-            numberOfInitialAccounts: '',
-        }
-=======
         emulator: null
->>>>>>> f78ca5be
     }
 ];
 
 try {
-    db.projects.insertMany(emulator);
+    db.projects.insertMany(quickStartProject);
 } catch (e) {
     console.error('Can not seed projects collection');
 }