--- conflicted
+++ resolved
@@ -6,19 +6,4 @@
   --ts_proto_opt=outputServices=grpc-js \
   --ts_proto_out=./src/generated \
   ./proto/entities/* \
-<<<<<<< HEAD
-  ./proto/responses/*
-
-cp shared/*.ts generated/
-
-tsc -p tsconfig.json
-
-mv -v dist/shared/*.js generated
-mv -v dist/generated/entities/*.js generated/entities
-mv -v dist/generated/responses/*.js generated/responses
-mv -v dist/generated/google/protobuf/*.js generated/google/protobuf
-
-rm -r dist
-=======
-  ./proto/responses/*
->>>>>>> cf694148
+  ./proto/responses/*