--- conflicted
+++ resolved
@@ -17,13 +17,7 @@
 
     public configureDataSourceGateway(configuration: GatewayConfigurationEntity) {
         this.configuration = configuration;
-<<<<<<< HEAD
-        if (this.configuration) {
-            fcl.config().put("accessNode.api", this.url())
-        }
-=======
         fcl.config().put("accessNode.api", this.configuration ? this.url() : null)
->>>>>>> bc2395ad
     }
 
     private url() {
