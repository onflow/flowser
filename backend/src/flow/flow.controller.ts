import { Controller, Get, Param } from "@nestjs/common";
import { FlowGatewayService } from "./services/gateway.service";
import { FlowEmulatorService } from "./services/emulator.service";
import { FlowCliService } from "./services/cli.service";
import { GetFlowCliInfoResponse } from "@flowser/types/generated/responses/flow";
import { FlowAccountStorageService } from "./services/storage.service";

@Controller("flow")
export class FlowController {
  constructor(
    private flowGatewayService: FlowGatewayService,
    private flowEmulatorService: FlowEmulatorService,
    private flowCliService: FlowCliService,
    private flowAccountStorageService: FlowAccountStorageService
  ) {}

  @Get("version")
  async getVersion() {
    const info = await this.flowCliService.getVersion();
    return GetFlowCliInfoResponse.toJSON(info);
  }
<<<<<<< HEAD

  /**
   * Bellow are undocumented endpoints that are used only for debugging purposes.
   * TODO: These endpoints should be removed in the future.
   */

  @Get("debug/gateway")
  async getGateway() {
    const isConnected = await this.flowGatewayService.isConnectedToGateway();
    return {
      isConnected,
    };
  }

  @Get("debug/emulator/logs")
  async getLogs() {
    return this.flowEmulatorService.logs;
  }

  @Get("storage/:address")
  async getAccountStorage(@Param("address") address) {
    return this.flowAccountStorageService.getAccountStorage(address);
  }
=======
>>>>>>> 9360ea8e
}<|MERGE_RESOLUTION|>--- conflicted
+++ resolved
@@ -1,17 +1,15 @@
-import { Controller, Get, Param } from "@nestjs/common";
+import { Controller, Get } from "@nestjs/common";
 import { FlowGatewayService } from "./services/gateway.service";
 import { FlowEmulatorService } from "./services/emulator.service";
 import { FlowCliService } from "./services/cli.service";
 import { GetFlowCliInfoResponse } from "@flowser/types/generated/responses/flow";
-import { FlowAccountStorageService } from "./services/storage.service";
 
 @Controller("flow")
 export class FlowController {
   constructor(
     private flowGatewayService: FlowGatewayService,
     private flowEmulatorService: FlowEmulatorService,
-    private flowCliService: FlowCliService,
-    private flowAccountStorageService: FlowAccountStorageService
+    private flowCliService: FlowCliService
   ) {}
 
   @Get("version")
@@ -19,30 +17,4 @@
     const info = await this.flowCliService.getVersion();
     return GetFlowCliInfoResponse.toJSON(info);
   }
-<<<<<<< HEAD
-
-  /**
-   * Bellow are undocumented endpoints that are used only for debugging purposes.
-   * TODO: These endpoints should be removed in the future.
-   */
-
-  @Get("debug/gateway")
-  async getGateway() {
-    const isConnected = await this.flowGatewayService.isConnectedToGateway();
-    return {
-      isConnected,
-    };
-  }
-
-  @Get("debug/emulator/logs")
-  async getLogs() {
-    return this.flowEmulatorService.logs;
-  }
-
-  @Get("storage/:address")
-  async getAccountStorage(@Param("address") address) {
-    return this.flowAccountStorageService.getAccountStorage(address);
-  }
-=======
->>>>>>> 9360ea8e
 }