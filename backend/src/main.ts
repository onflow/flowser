--- conflicted
+++ resolved
@@ -1,9 +1,3 @@
-<<<<<<< HEAD
-import { NestFactory } from "@nestjs/core";
-import { AppModule } from "./app.module";
-import { INestApplication, ValidationPipe } from "@nestjs/common";
-=======
->>>>>>> cf694148
 import { DocumentBuilder, SwaggerModule } from "@nestjs/swagger";
 import { writeFile } from "fs";
 import { env } from "./config";
