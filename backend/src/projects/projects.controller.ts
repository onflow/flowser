import {
    Body,
    Controller,
    Delete,
    Get,
    Param,
    ParseIntPipe,
    Patch,
    Post,
    Query,
<<<<<<< HEAD
    ServiceUnavailableException
=======
>>>>>>> 25c98bee
} from '@nestjs/common';
import { ProjectsService } from './projects.service';
import { CreateProjectDto } from './dto/create-project.dto';
import { UpdateProjectDto } from './dto/update-project.dto';
import { Project } from "./entities/project.entity";
import { defaultEmulatorFlags } from './data/default-emulator-flags';
import { ApiParam } from "@nestjs/swagger";

@Controller('projects')
export class ProjectsController {
    constructor(private readonly projectsService: ProjectsService) {
    }

    @Post()
    async create(@Body() createProjectDto: CreateProjectDto) {
        return this.projectsService.create(Project.init(createProjectDto));
    }

    @Get()
    findAll() {
        return this.projectsService.findAll();
    }

    @Get('current')
    findCurrent() {
        return this.projectsService.getCurrentProject();
    }

    @Get('/default')
    async default() {
        return defaultEmulatorFlags;
    }

    @ApiParam({ name: "id", type: String })
    @Get(':id')
    findOne(
      @Param('id') id: string
    ) {
        return this.projectsService.findOne(id);
    }

    @ApiParam({ name: "id", type: String })
    @Patch(':id')
    update(@Param('id') id: string, @Body() updateProjectDto: UpdateProjectDto) {
        return this.projectsService.update(id, updateProjectDto);
    }

    @ApiParam({ name: "id", type: String })
    @Delete(':id')
    remove(@Param('id') id: string) {
        return this.projectsService.remove(id);
    }

    @ApiParam({ name: "id", type: String })
    @Post('/use/:id')
    async useProject(@Param('id') id: string):Promise<Project> {
        try {
            return await this.projectsService.useProject(id);
        } catch (e) {
            throw new ServiceUnavailableException(`Can not use project with id ${id}`);
        }
    }

    @ApiParam({ name: "id", type: String })
    @Post('/:id/seed/accounts')
    async seed(@Param('id') id: string, @Query("n", ParseIntPipe) n: number) {
        return this.projectsService.seedAccounts(id, n);
    }
}<|MERGE_RESOLUTION|>--- conflicted
+++ resolved
@@ -8,10 +8,7 @@
     Patch,
     Post,
     Query,
-<<<<<<< HEAD
     ServiceUnavailableException
-=======
->>>>>>> 25c98bee
 } from '@nestjs/common';
 import { ProjectsService } from './projects.service';
 import { CreateProjectDto } from './dto/create-project.dto';
@@ -43,6 +40,7 @@
     @Get('/default')
     async default() {
         return defaultEmulatorFlags;
+
     }
 
     @ApiParam({ name: "id", type: String })
